"""Smoke tests for CLI programs in `imitation.scripts.*`.

Every test in this file should use `parallel=False` to turn off multiprocessing because
codecov might interact poorly with multiprocessing. The 'fast' named_config for each
experiment implicitly sets parallel=False.
"""

import collections
import filecmp
import os
import pathlib
import pickle
import platform
import shutil
import sys
import tempfile
from collections import Counter
from typing import Dict, List, Mapping, Optional
from unittest import mock

import numpy as np
import pandas as pd
import pytest
import ray.tune as tune
import sacred
import sacred.utils
import stable_baselines3
import torch as th
from stable_baselines3.common import buffers
from stable_baselines3.her.her_replay_buffer import HerReplayBuffer

from imitation.data import types
from imitation.rewards import reward_nets
from imitation.scripts import (
    analyze,
    convert_trajs,
    eval_policy,
    parallel,
    train_adversarial,
    train_imitation,
    train_preference_comparisons,
    train_rl,
)
from imitation.util import networks, util

ALL_SCRIPTS_MODS = [
    analyze,
    eval_policy,
    parallel,
    train_adversarial,
    train_imitation,
    train_preference_comparisons,
    train_rl,
]

TEST_DATA_PATH = pathlib.Path("tests/testdata")
CARTPOLE_TEST_DATA_PATH = TEST_DATA_PATH / "expert_models/cartpole_0/"
CARTPOLE_TEST_ROLLOUT_PATH = CARTPOLE_TEST_DATA_PATH / "rollouts/final.pkl"
CARTPOLE_TEST_POLICY_PATH = CARTPOLE_TEST_DATA_PATH / "policies/final"

PENDULUM_TEST_DATA_PATH = TEST_DATA_PATH / "expert_models/pendulum_0/"
PENDULUM_TEST_ROLLOUT_PATH = PENDULUM_TEST_DATA_PATH / "rollouts/final.pkl"

OLD_FMT_ROLLOUT_TEST_DATA_PATH = TEST_DATA_PATH / "old_format_rollout.pkl"


@pytest.fixture(autouse=True)
def sacred_capture_use_sys():
    """Set Sacred capture mode to "sys" because default "fd" option leads to error.

    See https://github.com/IDSIA/sacred/issues/289.

    Yields:
        None after setting capture mode; restores it after yield.
    """
    # TODO(shwang): Stop using non-default "sys" mode once the issue is fixed.
    temp = sacred.SETTINGS["CAPTURE_MODE"]
    sacred.SETTINGS.CAPTURE_MODE = "sys"
    yield
    sacred.SETTINGS.CAPTURE_MODE = temp


@pytest.mark.parametrize("script_mod", ALL_SCRIPTS_MODS)
def test_main_console(script_mod):
    """Smoke tests of main entry point for some cheap coverage."""
    argv = ["sacred-pytest-stub", "print_config"]
    with mock.patch.object(sys, "argv", argv):
        script_mod.main_console()


ALGO_FAST_CONFIGS = {
    "adversarial": [
        "common.fast",
        "demonstrations.fast",
        "rl.fast",
        "train.fast",
        "fast",
    ],
    "eval_policy": ["common.fast", "fast"],
    "imitation": ["common.fast", "demonstrations.fast", "train.fast", "fast"],
    "preference_comparison": ["common.fast", "rl.fast", "train.fast", "fast"],
    "rl": ["common.fast", "rl.fast", "train.fast", "fast"],
}

RL_SAC_NAMED_CONFIGS = ["rl.sac", "train.sac"]


@pytest.fixture(
    params=[
        "plain",
        "with_expert_trajectories",
        "warmstart",
        "with_checkpoints",
    ],
)
def preference_comparison_config(request):
    return dict(
        plain={},
        with_expert_trajectories={"trajectory_path": CARTPOLE_TEST_ROLLOUT_PATH},
        warmstart={
            # We're testing preference saving and disabling sampling here as well;
            # having yet another run just for those would be wasteful since they
            # don't interact with warm starting an agent.
            "save_preferences": True,
            "gatherer_kwargs": {"sample": False},
            "agent_path": CARTPOLE_TEST_POLICY_PATH,
            # FIXME(yawen): the policy we load was trained on 8 parallel environments
            #  and for some reason using it breaks if we use just 1 (like would be the
            #  default with the fast named_config)
            "common": dict(num_vec=8),
        },
        with_checkpoints={
<<<<<<< HEAD
            "checkpoint_interval": 1,
            # Test that we can save checkpoints
=======
            # Test that we can save checkpoints
            "checkpoint_interval": 1,
>>>>>>> fe6e5f5b
        },
    )[request.param]


def test_train_preference_comparisons_main(tmpdir, preference_comparison_config):
    config_updates = dict(common=dict(log_root=tmpdir))
    sacred.utils.recursive_update(config_updates, preference_comparison_config)
    run = train_preference_comparisons.train_preference_comparisons_ex.run(
        # Note: we have to use the cartpole and not the seals_cartpole config because
<<<<<<< HEAD
        #  the seals_cartpole config needs a fixed horizon.
=======
        #  the seals_cartpole config needs rollouts with a fixed horizon,
        #  and the saved trajectory rollouts are variable horizon.
>>>>>>> fe6e5f5b
        named_configs=["cartpole"] + ALGO_FAST_CONFIGS["preference_comparison"],
        config_updates=config_updates,
    )
    assert run.status == "COMPLETED"
    assert isinstance(run.result, dict)


@pytest.mark.parametrize(
    "env_name",
    ["seals_cartpole", "mountain_car", "seals_mountain_car"],
)
def test_train_preference_comparisons_envs_no_crash(tmpdir, env_name):
    """Test envs specified in imitation.scripts.config.train_preference_comparisons."""
    config_updates = dict(common=dict(log_root=tmpdir))
    run = train_preference_comparisons.train_preference_comparisons_ex.run(
        named_configs=[env_name] + ALGO_FAST_CONFIGS["preference_comparison"],
        config_updates=config_updates,
    )
    assert run.status == "COMPLETED"
    assert isinstance(run.result, dict)


def test_train_preference_comparisons_sac(tmpdir):
    config_updates = dict(common=dict(log_root=tmpdir))
    run = train_preference_comparisons.train_preference_comparisons_ex.run(
        # make sure rl.sac named_config is called after rl.fast to overwrite
        # rl_kwargs.batch_size to None
        named_configs=["pendulum"]
        + ALGO_FAST_CONFIGS["preference_comparison"]
        + RL_SAC_NAMED_CONFIGS,
        config_updates=config_updates,
    )
    assert run.config["rl"]["rl_cls"] is stable_baselines3.SAC
    assert run.status == "COMPLETED"
    assert isinstance(run.result, dict)

    # Make sure rl.sac named_config is called after rl.fast to overwrite
    # rl_kwargs.batch_size to None
    with pytest.raises(Exception, match=".*set 'batch_size' at top-level.*"):
        train_preference_comparisons.train_preference_comparisons_ex.run(
            named_configs=["pendulum"]
            + RL_SAC_NAMED_CONFIGS
            + ALGO_FAST_CONFIGS["preference_comparison"],
            config_updates=config_updates,
        )


def test_train_preference_comparisons_sac_reward_relabel(tmpdir):
    def _run_reward_relabel_sac_preference_comparisons(buffer_cls):
        config_updates = dict(
            common=dict(log_root=tmpdir),
            rl=dict(
                rl_kwargs=dict(
                    replay_buffer_class=buffer_cls,
                    replay_buffer_kwargs=dict(handle_timeout_termination=True),
                ),
            ),
        )
        run = train_preference_comparisons.train_preference_comparisons_ex.run(
            # make sure rl.sac named_config is called after rl.fast to overwrite
            # rl_kwargs.batch_size to None
            named_configs=["pendulum"]
            + ALGO_FAST_CONFIGS["preference_comparison"]
            + RL_SAC_NAMED_CONFIGS,
            config_updates=config_updates,
        )
        return run

    run = _run_reward_relabel_sac_preference_comparisons(buffers.ReplayBuffer)
    assert run.status == "COMPLETED"
    del run

    with pytest.raises(AssertionError, match=".*only ReplayBuffer is supported.*"):
        _run_reward_relabel_sac_preference_comparisons(buffers.DictReplayBuffer)
    with pytest.raises(AssertionError, match=".*only ReplayBuffer is supported.*"):
        _run_reward_relabel_sac_preference_comparisons(HerReplayBuffer)


@pytest.mark.parametrize(
    "named_configs",
    (
        [],
        ["reward.normalize_output_running"],
        ["reward.normalize_output_disable"],
    ),
)
def test_train_preference_comparisons_reward_named_config(tmpdir, named_configs):
    config_updates = dict(common=dict(log_root=tmpdir))
    run = train_preference_comparisons.train_preference_comparisons_ex.run(
        named_configs=["seals_cartpole"]
        + ALGO_FAST_CONFIGS["preference_comparison"]
        + named_configs,
        config_updates=config_updates,
    )
    if "reward.normalize_output_running" in named_configs:
        assert run.config["reward"]["normalize_output_layer"] is networks.RunningNorm
    elif "reward.normalize_output_disable" in named_configs:
        assert run.config["reward"]["normalize_output_layer"] is None
    else:
        assert run.config["reward"]["normalize_output_layer"] is networks.RunningNorm
    assert run.status == "COMPLETED"
    assert isinstance(run.result, dict)


def test_train_dagger_main(tmpdir):
    with pytest.warns(None) as record:
        run = train_imitation.train_imitation_ex.run(
            command_name="dagger",
            named_configs=["seals_cartpole"] + ALGO_FAST_CONFIGS["imitation"],
            config_updates=dict(
                common=dict(log_root=tmpdir),
                demonstrations=dict(rollout_path=CARTPOLE_TEST_ROLLOUT_PATH),
            ),
        )
    for warning in record:
        # PyTorch wants writeable arrays.
        # See https://github.com/HumanCompatibleAI/imitation/issues/219
        assert not (
            warning.category == UserWarning
            and "NumPy array is not writeable" in warning.message.args[0]
        )
    assert run.status == "COMPLETED"
    assert isinstance(run.result, dict)


def test_train_dagger_warmstart(tmpdir):
    run = train_imitation.train_imitation_ex.run(
        command_name="dagger",
        named_configs=["seals_cartpole"] + ALGO_FAST_CONFIGS["imitation"],
        config_updates=dict(
            common=dict(log_root=tmpdir),
            demonstrations=dict(rollout_path=CARTPOLE_TEST_ROLLOUT_PATH),
        ),
    )
    assert run.status == "COMPLETED"

    log_dir = pathlib.Path(run.config["common"]["log_dir"])
    policy_path = log_dir / "scratch" / "policy-latest.pt"
    run_warmstart = train_imitation.train_imitation_ex.run(
        command_name="dagger",
        named_configs=["seals_cartpole"] + ALGO_FAST_CONFIGS["imitation"],
        config_updates=dict(
            common=dict(log_root=tmpdir),
            demonstrations=dict(rollout_path=CARTPOLE_TEST_ROLLOUT_PATH),
            agent_path=policy_path,
        ),
    )
    assert run_warmstart.status == "COMPLETED"
    assert isinstance(run_warmstart.result, dict)


def test_train_bc_main_with_none_demonstrations_raises_value_error(tmpdir):
    with pytest.raises(ValueError, match=".*n_expert_demos.*rollout_path.*"):
        train_imitation.train_imitation_ex.run(
            command_name="bc",
            named_configs=["seals_cartpole"] + ALGO_FAST_CONFIGS["imitation"],
            config_updates=dict(
                common=dict(log_root=tmpdir),
                demonstrations=dict(n_expert_demos=None),
            ),
        )


@pytest.fixture(
    params=[
        "expert_from_path",
        "expert_from_huggingface",
        "random_expert",
        "zero_expert",
    ],
)
def bc_config(tmpdir, request):
    expert_config = dict(
        expert_from_path=dict(
            policy_type="ppo",
            loader_kwargs=dict(path=CARTPOLE_TEST_POLICY_PATH / "model.zip"),
        ),
<<<<<<< HEAD
        expert_from_huggingface=dict(
            policy_type="ppo-huggingface",
            loader_kwargs=dict(env_id="seals/CartPole-v0"),
        ),
=======
        expert_from_huggingface=dict(policy_type="ppo-huggingface"),
>>>>>>> fe6e5f5b
        random_expert=dict(policy_type="random"),
        zero_expert=dict(policy_type="zero"),
    )[request.param]
    return dict(
        command_name="bc",
        named_configs=["seals_cartpole"] + ALGO_FAST_CONFIGS["imitation"],
        config_updates=dict(
            common=dict(log_root=tmpdir),
            expert=expert_config,
            demonstrations=dict(rollout_path=CARTPOLE_TEST_ROLLOUT_PATH),
        ),
    )


def test_train_bc_main(bc_config):
    run = train_imitation.train_imitation_ex.run(**bc_config)
    assert run.status == "COMPLETED"
    assert isinstance(run.result, dict)


def test_train_bc_warmstart(tmpdir):
    run = train_imitation.train_imitation_ex.run(
        command_name="bc",
        named_configs=["seals_cartpole"] + ALGO_FAST_CONFIGS["imitation"],
        config_updates=dict(
            common=dict(log_root=tmpdir),
            demonstrations=dict(rollout_path=CARTPOLE_TEST_ROLLOUT_PATH),
<<<<<<< HEAD
            expert=dict(
                policy_type="ppo-huggingface",
                loader_kwargs=dict(env_id="seals/CartPole-v0"),
            ),
=======
            expert=dict(policy_type="ppo-huggingface"),
>>>>>>> fe6e5f5b
        ),
    )
    assert run.status == "COMPLETED"
    assert isinstance(run.result, dict)

    policy_path = pathlib.Path(run.config["common"]["log_dir"]) / "final.th"
    run_warmstart = train_imitation.train_imitation_ex.run(
        command_name="bc",
        named_configs=["seals_cartpole"] + ALGO_FAST_CONFIGS["imitation"],
        config_updates=dict(
            common=dict(log_root=tmpdir),
            demonstrations=dict(rollout_path=CARTPOLE_TEST_ROLLOUT_PATH),
            agent_path=policy_path,
        ),
    )

    assert run_warmstart.status == "COMPLETED"
    assert isinstance(run_warmstart.result, dict)


@pytest.fixture(params=["cold_start", "warm_start"])
def rl_train_ppo_config(request, tmpdir):
    config = dict(common=dict(log_root=tmpdir))
    if request.param == "warm_start":
        # FIXME(yawen): the policy we load was trained on 8 parallel environments
        #  and for some reason using it breaks if we use just 1 (like would be the
        #  default with the fast named_config)
        config["agent_path"] = CARTPOLE_TEST_POLICY_PATH / "model.zip"
        config["common"] = dict(num_vec=8)
    return config


def test_train_rl_main(tmpdir, rl_train_ppo_config):
    """Smoke test for imitation.scripts.train_rl."""
    config_updates = dict(common=dict(log_root=tmpdir))
    sacred.utils.recursive_update(config_updates, rl_train_ppo_config)
    run = train_rl.train_rl_ex.run(
        named_configs=["cartpole"] + ALGO_FAST_CONFIGS["rl"],
        config_updates=config_updates,
    )
    assert run.status == "COMPLETED"
    assert isinstance(run.result, dict)


def test_train_rl_wb_logging(tmpdir):
    """Smoke test for imitation.scripts.common.common.wandb_logging."""
    with pytest.raises(Exception, match=".*api_key not configured.*"):
        train_rl.train_rl_ex.run(
            named_configs=["cartpole"]
            + ALGO_FAST_CONFIGS["rl"]
            + ["common.wandb_logging"],
            config_updates=dict(
                common=dict(log_root=tmpdir),
            ),
        )


def test_train_rl_sac(tmpdir):
    run = train_rl.train_rl_ex.run(
        # make sure rl.sac named_config is called after rl.fast to overwrite
        # rl_kwargs.batch_size to None
        named_configs=["pendulum"] + ALGO_FAST_CONFIGS["rl"] + RL_SAC_NAMED_CONFIGS,
        config_updates=dict(
            common=dict(log_root=tmpdir),
        ),
    )
    assert run.config["rl"]["rl_cls"] is stable_baselines3.SAC
    assert run.status == "COMPLETED"
    assert isinstance(run.result, dict)


# check if platform is macos

EVAL_POLICY_CONFIGS: List[Dict] = [
    {"reward_type": "zero", "reward_path": "foobar"},
    {"rollout_save_path": "{log_dir}/rollouts.pkl"},
]

if platform.system() != "Darwin":
    EVAL_POLICY_CONFIGS.extend(
        [
            {"videos": True},
            {"videos": True, "video_kwargs": {"single_video": False}},
        ],
    )


@pytest.mark.parametrize("config", EVAL_POLICY_CONFIGS)
def test_eval_policy(config, tmpdir):
    """Smoke test for imitation.scripts.eval_policy."""
    config_updates = dict(common=dict(log_root=tmpdir))
    config_updates.update(config)
    run = eval_policy.eval_policy_ex.run(
        config_updates=config_updates,
        named_configs=ALGO_FAST_CONFIGS["eval_policy"],
    )
    assert run.status == "COMPLETED"
    wrapped_reward = "reward_type" in config
    _check_rollout_stats(run.result, wrapped_reward)


def _check_rollout_stats(stats: dict, wrapped_reward: bool = True):
    """Common assertions for rollout_stats."""
    assert isinstance(stats, dict)
    assert "return_mean" in stats
    assert "monitor_return_mean" in stats
    if wrapped_reward:
        # If the reward is wrapped, then we expect the monitor return
        # to differ.
        assert stats.get("return_mean") != stats.get("monitor_return_mean")
    else:
        assert stats.get("return_mean") == stats.get("monitor_return_mean")


def _check_train_ex_result(result: dict):
    expert_stats = result.get("expert_stats")
    assert isinstance(expert_stats, dict)
    assert "return_mean" in expert_stats
    assert "monitor_return_mean" not in expert_stats

    imit_stats = result.get("imit_stats")
    _check_rollout_stats(imit_stats)


@pytest.mark.parametrize(
    "named_configs",
    (
        [],
        ["train.normalize_running", "reward.normalize_input_running"],
        ["train.normalize_disable", "reward.normalize_input_disable"],
    ),
)
@pytest.mark.parametrize("command", ("airl", "gail"))
def test_train_adversarial(tmpdir, named_configs, command):
    """Smoke test for imitation.scripts.train_adversarial."""
    named_configs = (
        named_configs + ["seals_cartpole"] + ALGO_FAST_CONFIGS["adversarial"]
    )
    config_updates = {
        "common": dict(log_root=tmpdir),
        "demonstrations": dict(rollout_path=CARTPOLE_TEST_ROLLOUT_PATH),
        # TensorBoard logs to get extra coverage
        "algorithm_kwargs": dict(init_tensorboard=True),
    }
    run = train_adversarial.train_adversarial_ex.run(
        command_name=command,
        named_configs=named_configs,
        config_updates=config_updates,
    )
    assert run.status == "COMPLETED"
    _check_train_ex_result(run.result)


def test_train_adversarial_debug():
    """Smoke test for imitation.scripts.train_adversarial."""
    named_configs = ["seals_ant", "debug_nans"]
    config_updates = {
        "common": dict(log_root="/home/tf/imitation/debug", parallel=False),
        "demonstrations": dict(
            rollout_path="/home/tf/imitation/download/final.pkl",
        ),
        # TensorBoard logs to get extra coverage
        # "algorithm_kwargs": dict(init_tensorboard=True),
        "agent_path": "/home/tf/imitation/download/01124/gen_policy",
    }
    run = train_adversarial.train_adversarial_ex.run(
        command_name="airl",
        named_configs=named_configs,
        config_updates=config_updates,
    )
    assert run.status == "COMPLETED"
    _check_train_ex_result(run.result)


@pytest.mark.parametrize("command", ("airl", "gail"))
def test_train_adversarial_warmstart(tmpdir, command):
    named_configs = ["cartpole"] + ALGO_FAST_CONFIGS["adversarial"]
    config_updates = {
        "common": dict(log_root=tmpdir),
        "demonstrations": dict(rollout_path=CARTPOLE_TEST_ROLLOUT_PATH),
    }
    run = train_adversarial.train_adversarial_ex.run(
        command_name=command,
        named_configs=named_configs,
        config_updates=config_updates,
    )

    log_dir = pathlib.Path(run.config["common"]["log_dir"])
    policy_path = log_dir / "checkpoints" / "final" / "gen_policy"

    run_warmstart = train_adversarial.train_adversarial_ex.run(
        command_name=command,
        named_configs=named_configs,
        config_updates={
            "agent_path": policy_path,
            **config_updates,
        },
    )

    assert run_warmstart.status == "COMPLETED"
    _check_train_ex_result(run_warmstart.result)


@pytest.mark.parametrize("command", ("airl", "gail"))
def test_train_adversarial_sac(tmpdir, command):
    """Smoke test for imitation.scripts.train_adversarial."""
    # Make sure rl.sac named_config is called after rl.fast to overwrite
    # rl_kwargs.batch_size to None
    named_configs = (
        ["pendulum"] + ALGO_FAST_CONFIGS["adversarial"] + RL_SAC_NAMED_CONFIGS
    )
    config_updates = {
        "common": dict(log_root=tmpdir),
        "demonstrations": dict(rollout_path=PENDULUM_TEST_ROLLOUT_PATH),
    }
    run = train_adversarial.train_adversarial_ex.run(
        command_name=command,
        named_configs=named_configs,
        config_updates=config_updates,
    )
    assert run.config["rl"]["rl_cls"] is stable_baselines3.SAC
    assert run.status == "COMPLETED"
    _check_train_ex_result(run.result)


def test_train_adversarial_algorithm_value_error(tmpdir):
    """Error on bad algorithm arguments."""
    base_named_configs = ["cartpole"] + ALGO_FAST_CONFIGS["adversarial"]
    base_config_updates = collections.ChainMap(
        {
            "common": dict(log_root=tmpdir),
            "demonstrations": dict(rollout_path=CARTPOLE_TEST_ROLLOUT_PATH),
        },
    )

    with pytest.raises(TypeError, match=".*BAD_VALUE.*"):
        train_adversarial.train_adversarial_ex.run(
            command_name="gail",
            named_configs=base_named_configs,
            config_updates=base_config_updates.new_child(
                dict(algorithm_kwargs={"BAD_VALUE": "bar"}),
            ),
        )

    with pytest.raises(FileNotFoundError, match=".*BAD_VALUE.*"):
        train_adversarial.train_adversarial_ex.run(
            command_name="gail",
            named_configs=base_named_configs,
            config_updates=base_config_updates.new_child(
                {"demonstrations.rollout_path": "path/BAD_VALUE"},
            ),
        )

    n_traj = 1234567
    with pytest.raises(ValueError, match=f".*{n_traj}.*"):
        train_adversarial.train_adversarial_ex.run(
            command_name="gail",
            named_configs=base_named_configs,
            config_updates=base_config_updates.new_child(
                {"demonstrations.n_expert_demos": n_traj},
            ),
        )


def test_transfer_learning(tmpdir: str) -> None:
    """Transfer learning smoke test.

    Saves a dummy AIRL test reward, then loads it for transfer learning.

    Args:
        tmpdir: Temporary directory to save results to.
    """
    tmpdir = pathlib.Path(tmpdir)
    log_dir_train = tmpdir / "train"
    run = train_adversarial.train_adversarial_ex.run(
        command_name="airl",
        named_configs=["seals_cartpole"] + ALGO_FAST_CONFIGS["adversarial"],
        config_updates=dict(
            common=dict(log_dir=log_dir_train),
            demonstrations=dict(rollout_path=CARTPOLE_TEST_ROLLOUT_PATH),
        ),
    )
    assert run.status == "COMPLETED"
    _check_train_ex_result(run.result)

    _check_rollout_stats(run.result["imit_stats"])

    log_dir_data = tmpdir / "train_rl"
    reward_path = log_dir_train / "checkpoints" / "final" / "reward_test.pt"
    run = train_rl.train_rl_ex.run(
        named_configs=["seals_cartpole"] + ALGO_FAST_CONFIGS["rl"],
        config_updates=dict(
            common=dict(log_dir=log_dir_data),
            reward_type="RewardNet_unshaped",
            reward_path=reward_path,
        ),
    )
    assert run.status == "COMPLETED"
    _check_rollout_stats(run.result)


@pytest.mark.parametrize(
    "named_configs_dict",
    (
        dict(pc=[], rl=[]),
        dict(pc=["rl.sac", "train.sac"], rl=["rl.sac", "train.sac"]),
        dict(pc=["reward.reward_ensemble"], rl=[]),
    ),
)
def test_preference_comparisons_transfer_learning(
    tmpdir: str,
    named_configs_dict: Mapping[str, List[str]],
) -> None:
    """Transfer learning smoke test.

    Saves a preference comparisons ensemble reward, then loads it for transfer learning.

    Args:
        tmpdir: Temporary directory to save results to.
        named_configs_dict: Named configs for preference_comparisons and rl.
    """
    tmpdir = pathlib.Path(tmpdir)

    log_dir_train = tmpdir / "train"
    run = train_preference_comparisons.train_preference_comparisons_ex.run(
        named_configs=["pendulum"]
        + ALGO_FAST_CONFIGS["preference_comparison"]
        + named_configs_dict["pc"],
        config_updates=dict(common=dict(log_dir=log_dir_train)),
    )
    assert run.status == "COMPLETED"

    if "reward.reward_ensemble" in named_configs_dict["pc"]:
        assert run.config["reward"]["net_cls"] is reward_nets.RewardEnsemble
        assert run.config["reward"]["add_std_alpha"] == 0.0
        reward_type = "RewardNet_std_added"
        load_reward_kwargs = {"alpha": -1}
    else:
        reward_type = "RewardNet_unnormalized"
        load_reward_kwargs = {}

    log_dir_data = tmpdir / "train_rl"
    reward_path = log_dir_train / "checkpoints" / "final" / "reward_net.pt"
    agent_path = log_dir_train / "checkpoints" / "final" / "policy"
    run = train_rl.train_rl_ex.run(
        named_configs=["pendulum"] + ALGO_FAST_CONFIGS["rl"] + named_configs_dict["rl"],
        config_updates=dict(
            common=dict(log_dir=log_dir_data),
            reward_type=reward_type,
            reward_path=reward_path,
            load_reward_kwargs=load_reward_kwargs,
            agent_path=agent_path,
        ),
    )
    assert run.status == "COMPLETED"
    _check_rollout_stats(run.result)


def test_train_rl_double_normalization(tmpdir: str):
    venv = util.make_vec_env("CartPole-v1", n_envs=1, parallel=False)
    net = reward_nets.BasicRewardNet(venv.observation_space, venv.action_space)
    net = reward_nets.NormalizedRewardNet(net, networks.RunningNorm)
    tmppath = os.path.join(tmpdir, "reward.pt")
    th.save(net, tmppath)

    log_dir_data = os.path.join(tmpdir, "train_rl")
    with pytest.warns(RuntimeWarning):
        train_rl.train_rl_ex.run(
            named_configs=["cartpole"] + ALGO_FAST_CONFIGS["rl"],
            config_updates=dict(
                common=dict(log_dir=log_dir_data),
                reward_type="RewardNet_normalized",
                normalize_reward=True,
                reward_path=tmppath,
            ),
        )


PARALLEL_CONFIG_UPDATES = [
    dict(
        sacred_ex_name="train_rl",
        base_named_configs=["seals_cartpole"] + ALGO_FAST_CONFIGS["rl"],
        n_seeds=2,
        search_space={
            "config_updates": {
                "rl": {"rl_kwargs": {"learning_rate": tune.grid_search([3e-4, 1e-4])}},
            },
            "meta_info": {"asdf": "I exist for coverage purposes"},
        },
    ),
    dict(
        sacred_ex_name="train_adversarial",
        base_named_configs=["seals_cartpole"] + ALGO_FAST_CONFIGS["adversarial"],
        base_config_updates={
            # Need absolute path because raylet runs in different working directory.
            "demonstrations.rollout_path": CARTPOLE_TEST_ROLLOUT_PATH.absolute(),
        },
        search_space={
            "command_name": tune.grid_search(["gail", "airl"]),
        },
    ),
]

PARALLEL_CONFIG_LOW_RESOURCE = {
    # CI server only has 2 cores.
    "init_kwargs": {"num_cpus": 2},
    # Memory is low enough we only want to run one job at a time.
    "resources_per_trial": {"cpu": 2},
}


@pytest.mark.parametrize("config_updates", PARALLEL_CONFIG_UPDATES)
def test_parallel(config_updates, tmpdir):
    """Hyperparam tuning smoke test."""
    # CI server only has 2 cores
    config_updates = dict(config_updates)
    config_updates.update(PARALLEL_CONFIG_LOW_RESOURCE)
    config_updates.setdefault("base_config_updates", {})["common.log_root"] = tmpdir
    run = parallel.parallel_ex.run(config_updates=config_updates)
    assert run.status == "COMPLETED"


def test_parallel_arg_errors(tmpdir):
    """Error on bad algorithm arguments."""
    config_updates = dict(PARALLEL_CONFIG_LOW_RESOURCE)
    config_updates.setdefault("base_config_updates", {})["common.log_root"] = tmpdir
    config_updates = collections.ChainMap(config_updates)

    with pytest.raises(TypeError, match=".*Sequence.*"):
        parallel.parallel_ex.run(
            config_updates=config_updates.new_child(dict(base_named_configs={})),
        )

    with pytest.raises(TypeError, match=".*Mapping.*"):
        parallel.parallel_ex.run(
            config_updates=config_updates.new_child(dict(base_config_updates=())),
        )

    with pytest.raises(TypeError, match=".*Sequence.*"):
        parallel.parallel_ex.run(
            config_updates=config_updates.new_child(
                dict(search_space={"named_configs": {}}),
            ),
        )

    with pytest.raises(TypeError, match=".*Mapping.*"):
        parallel.parallel_ex.run(
            config_updates=config_updates.new_child(
                dict(search_space={"config_updates": ()}),
            ),
        )


def _generate_test_rollouts(tmpdir: str, env_named_config: str) -> pathlib.Path:
    tmpdir = pathlib.Path(tmpdir)
    train_rl.train_rl_ex.run(
        named_configs=[env_named_config] + ALGO_FAST_CONFIGS["rl"],
        config_updates=dict(
            common=dict(log_dir=tmpdir),
        ),
    )
    rollout_path = tmpdir / "rollouts/final.pkl"
    return rollout_path.absolute()


def test_parallel_train_adversarial_custom_env(tmpdir):
    if os.name == "nt":  # pragma: no cover
        pytest.skip(
            "`ray.init()` times out when this test runs concurrently with other "
            "test_parallel tests on Windows (e.g., `pytest -n auto -k test_parallel`)",
        )

    env_named_config = "pendulum"
    rollout_path = _generate_test_rollouts(tmpdir, env_named_config)

    config_updates = dict(
        sacred_ex_name="train_adversarial",
        n_seeds=1,
        base_named_configs=[env_named_config] + ALGO_FAST_CONFIGS["adversarial"],
        base_config_updates=dict(
            common=dict(log_root=tmpdir),
            demonstrations=dict(rollout_path=rollout_path),
        ),
        search_space=dict(command_name="gail"),
    )
    config_updates.update(PARALLEL_CONFIG_LOW_RESOURCE)
    run = parallel.parallel_ex.run(config_updates=config_updates)
    assert run.status == "COMPLETED"


def _run_train_adv_for_test_analyze_imit(run_name, sacred_logs_dir, log_dir):
    run = train_adversarial.train_adversarial_ex.run(
        command_name="gail",
        named_configs=["seals_cartpole"] + ALGO_FAST_CONFIGS["adversarial"],
        config_updates=dict(
            common=dict(log_root=log_dir),
            demonstrations=dict(rollout_path=CARTPOLE_TEST_ROLLOUT_PATH),
            checkpoint_interval=-1,
        ),
        options={"--name": run_name, "--file_storage": sacred_logs_dir},
    )
    return run


def _run_train_bc_for_test_analyze_imit(run_name, sacred_logs_dir, log_dir):
    run = train_imitation.train_imitation_ex.run(
        command_name="bc",
        named_configs=["seals_cartpole"] + ALGO_FAST_CONFIGS["imitation"],
        config_updates=dict(
            common=dict(log_dir=log_dir),
            demonstrations=dict(rollout_path=CARTPOLE_TEST_ROLLOUT_PATH),
        ),
        options={"--name": run_name, "--file_storage": sacred_logs_dir},
    )
    return run


@pytest.mark.parametrize("run_names", ([], list("adab")))
@pytest.mark.parametrize(
    "run_sacred_fn",
    (
        _run_train_adv_for_test_analyze_imit,
        _run_train_bc_for_test_analyze_imit,
    ),
)
def test_analyze_imitation(tmpdir: str, run_names: List[str], run_sacred_fn):
    sacred_logs_dir = tmpdir = pathlib.Path(tmpdir)

    # Generate sacred logs (other logs are put in separate tmpdir for deletion).
    for run_name in run_names:
        with tempfile.TemporaryDirectory(prefix="junk") as log_dir:
            run = run_sacred_fn(run_name, sacred_logs_dir, log_dir)
            assert run.status == "COMPLETED"

    # Check that analyze script finds the correct number of logs.
    def check(run_name: Optional[str], count: int) -> None:
        run = analyze.analysis_ex.run(
            command_name="analyze_imitation",
            config_updates=dict(
                source_dirs=[sacred_logs_dir],
                env_name="seals/CartPole-v0",
                run_name=run_name,
                csv_output_path=tmpdir / "analysis.csv",
                tex_output_path=tmpdir / "analysis.tex",
                print_table=True,
            ),
        )
        assert run.status == "COMPLETED"
        df = pd.DataFrame(run.result)
        assert df.shape[0] == count

    for run_name, count in Counter(run_names).items():
        check(run_name, count)

    check(None, len(run_names))  # Check total number of logs.


def test_analyze_gather_tb(tmpdir: str):
    if os.name == "nt":  # pragma: no cover
        pytest.skip("gather_tb uses symlinks: not supported by Windows")

    config_updates = dict(local_dir=tmpdir, run_name="test")
    config_updates.update(PARALLEL_CONFIG_LOW_RESOURCE)
    parallel_run = parallel.parallel_ex.run(
        named_configs=["generate_test_data"],
        config_updates=config_updates,
    )
    assert parallel_run.status == "COMPLETED"

    run = analyze.analysis_ex.run(
        command_name="gather_tb_directories",
        config_updates=dict(
            source_dirs=[tmpdir],
        ),
    )
    assert run.status == "COMPLETED"
    assert isinstance(run.result, dict)
    assert run.result["n_tb_dirs"] == 2


def test_convert_trajs(tmpdir: str):
    """Tests that convert_trajs is idempotent and does not change the data."""
    shutil.copy(OLD_FMT_ROLLOUT_TEST_DATA_PATH, tmpdir)
    tmp_path = os.path.join(tmpdir, os.path.basename(OLD_FMT_ROLLOUT_TEST_DATA_PATH))
    with open(tmp_path, "rb") as f:
        pickle.load(f)  # check it's in pickle format to start with
    args = ["convert_trajs.py", tmp_path]
    with mock.patch.object(sys, "argv", args):
        convert_trajs.main()

    npz_tmp_path = tmp_path.replace(".pkl", ".npz")
    np.load(npz_tmp_path, allow_pickle=True)  # check it's now in npz format

    shutil.copy(npz_tmp_path, npz_tmp_path + ".orig")
    args = ["convert_trajs.py", npz_tmp_path]
    with mock.patch.object(sys, "argv", args):
        convert_trajs.main()

    assert filecmp.cmp(
        npz_tmp_path,
        npz_tmp_path + ".orig",
    ), "convert_trajs not idempotent"

    from_pkl = types.load(tmp_path)
    from_npz = types.load(npz_tmp_path)

    assert len(from_pkl) == len(from_npz)
    for t_pkl, t_npz in zip(from_pkl, from_npz):
        assert t_pkl == t_npz<|MERGE_RESOLUTION|>--- conflicted
+++ resolved
@@ -130,13 +130,8 @@
             "common": dict(num_vec=8),
         },
         with_checkpoints={
-<<<<<<< HEAD
-            "checkpoint_interval": 1,
-            # Test that we can save checkpoints
-=======
             # Test that we can save checkpoints
             "checkpoint_interval": 1,
->>>>>>> fe6e5f5b
         },
     )[request.param]
 
@@ -146,12 +141,8 @@
     sacred.utils.recursive_update(config_updates, preference_comparison_config)
     run = train_preference_comparisons.train_preference_comparisons_ex.run(
         # Note: we have to use the cartpole and not the seals_cartpole config because
-<<<<<<< HEAD
-        #  the seals_cartpole config needs a fixed horizon.
-=======
         #  the seals_cartpole config needs rollouts with a fixed horizon,
         #  and the saved trajectory rollouts are variable horizon.
->>>>>>> fe6e5f5b
         named_configs=["cartpole"] + ALGO_FAST_CONFIGS["preference_comparison"],
         config_updates=config_updates,
     )
@@ -329,14 +320,10 @@
             policy_type="ppo",
             loader_kwargs=dict(path=CARTPOLE_TEST_POLICY_PATH / "model.zip"),
         ),
-<<<<<<< HEAD
         expert_from_huggingface=dict(
             policy_type="ppo-huggingface",
             loader_kwargs=dict(env_id="seals/CartPole-v0"),
         ),
-=======
-        expert_from_huggingface=dict(policy_type="ppo-huggingface"),
->>>>>>> fe6e5f5b
         random_expert=dict(policy_type="random"),
         zero_expert=dict(policy_type="zero"),
     )[request.param]
@@ -364,14 +351,10 @@
         config_updates=dict(
             common=dict(log_root=tmpdir),
             demonstrations=dict(rollout_path=CARTPOLE_TEST_ROLLOUT_PATH),
-<<<<<<< HEAD
             expert=dict(
                 policy_type="ppo-huggingface",
                 loader_kwargs=dict(env_id="seals/CartPole-v0"),
             ),
-=======
-            expert=dict(policy_type="ppo-huggingface"),
->>>>>>> fe6e5f5b
         ),
     )
     assert run.status == "COMPLETED"
