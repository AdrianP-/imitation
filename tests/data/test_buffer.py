"""Tests for `imitation.data.buffer`."""

import numpy as np
import pytest

from imitation.data import types
from imitation.data.buffer import Buffer, ReplayBuffer


def _fill_chunk(start, chunk_len, sample_shape, dtype=np.float):
    fill_vals = np.arange(start, start + chunk_len, dtype=dtype)
    fill_vals = np.reshape(fill_vals, (-1,) + (1,) * len(sample_shape))
    chunk = np.tile(fill_vals, (1,) + sample_shape)
    return chunk


def _get_fill_from_chunk(chunk):
    chunk_len, *sample_shape = chunk.shape
    sample_size = max(1, np.prod(sample_shape))
    return chunk.flatten()[::sample_size]


def _check_bound(end, capacity, samples, offset=0):
    start = max(0, end - capacity)
    assert np.all(start + offset <= samples), "samples violate lower bound"
    assert np.all(samples <= end + offset), "samples violate upper bound"


@pytest.mark.parametrize("capacity", [10, 30, 60])
@pytest.mark.parametrize("chunk_len", [1, 2, 4, 9])
@pytest.mark.parametrize("sample_shape", [(), (1, 2), (5, 4, 4)])
def test_buffer(capacity, chunk_len, sample_shape) -> None:
    """Tests `buffer.Buffer` by creating a buffer, inserting data and checking samples.

    Builds a Buffer with the provided `capacity` and inserts `capacity * 3`
    samples into the buffer in chunks of shape `(chunk_len,) + sample_shape`.

    We always insert chunks with consecutive integers.

    The test checks that:

        - `len(buffer)` increases until we reach capacity.
        - `buffer._idx` loops between 0 and `capacity - 1`.
        - After every insertion, samples are in the expected range, verifying
      FIFO insertion.
        - Mutating the inserted chunk doesn't mutate the buffer.

    Args:
        capacity: The capacity of the buffer to create.
        chunk_len: The number of chunks to insert in one go.
        sample_shape: The shape of the data to insert.
    """
    buf = Buffer(
        capacity,
        sample_shapes={"a": sample_shape, "b": sample_shape},
        dtypes={"a": float, "b": float},
    )

    to_insert = 3 * capacity
    for i in range(0, to_insert, chunk_len):
        assert buf.size() == min(i, capacity)
        assert buf._idx == i % capacity
        chunk_a = _fill_chunk(i, chunk_len, sample_shape)
        chunk_b = _fill_chunk(i + to_insert, chunk_len, sample_shape)
        buf.store({"a": chunk_a, "b": chunk_b})
        samples = buf.sample(100)
        assert set(samples.keys()) == {"a", "b"}, samples.keys()
        _check_bound(i + chunk_len, capacity, samples["a"])
        _check_bound(i + chunk_len + to_insert, capacity, samples["b"])
        assert np.all(samples["b"] - samples["a"] == to_insert)

        # Confirm that buffer is not mutable from inserted sample.
        chunk_a[:] = np.nan
        chunk_b[:] = np.nan
        assert not np.any(np.isnan(buf._arrays["a"]))
        assert not np.any(np.isnan(buf._arrays["b"]))


@pytest.mark.parametrize("capacity", [30, 60])
@pytest.mark.parametrize("chunk_len", [1, 4, 9])
@pytest.mark.parametrize("obs_shape", [(), (1, 2)])
@pytest.mark.parametrize("act_shape", [(), (5, 4, 4)])
@pytest.mark.parametrize("dtype", [int, np.float32])
def test_replay_buffer(capacity, chunk_len, obs_shape, act_shape, dtype):
    """Tests `ReplayBuffer` by creating a buffer, inserting data and checking samples.

    Inserts `capacity * 3` observation-action-observation samples into the buffer in
    chunks of length `chunk_len`.

    All chunks are of the appropriate observation or action shape, and contain
    the value fill_val.

    Tests that:

        - len(buffer)` increases until we reach capacity.
        - `buffer._idx` loops between 0 and `capacity - 1`.
        - After every insertion, samples only contain samples from
          expected range.

    Args:
        capacity: The capacity of the `ReplayBuffer`.
        chunk_len: The length of each chunk to insert.
        obs_shape: Shape of observations.
        act_shape: Shape of actions.
        dtype: dtype used for observations and actions.

    """
    buf = ReplayBuffer(
        capacity,
        obs_shape=obs_shape,
        act_shape=act_shape,
        obs_dtype=dtype,
        act_dtype=dtype,
    )

    for i in range(0, capacity * 3, chunk_len):
        assert buf.size() == min(i, capacity)
        assert buf._buffer._idx == i % capacity

        dones = np.arange(i, i + chunk_len, dtype=np.int32) % 2
        dones = dones.astype(bool)
        infos = _fill_chunk(9 * capacity + i, chunk_len, (), dtype=dtype)
        infos = np.array([{"a": val} for val in infos])
        batch = types.Transitions(
            obs=_fill_chunk(i, chunk_len, obs_shape, dtype=dtype),
            next_obs=_fill_chunk(3 * capacity + i, chunk_len, obs_shape, dtype=dtype),
            acts=_fill_chunk(6 * capacity + i, chunk_len, act_shape, dtype=dtype),
            dones=dones,
            infos=infos,
        )
        buf.store(batch)

        # Are samples right shape?
        sample = buf.sample(100)
        info_vals = np.array([info["a"] for info in sample.infos])

        assert sample.obs.shape == sample.next_obs.shape == (100,) + obs_shape
        assert sample.acts.shape == (100,) + act_shape
        assert sample.dones.shape == (100,)
        assert info_vals.shape == (100,)

        # Are samples right data type?
        assert sample.obs.dtype == dtype
        assert sample.acts.dtype == dtype
        assert sample.next_obs.dtype == dtype
        assert info_vals.dtype == dtype
        assert sample.dones.dtype == bool
        assert sample.infos.dtype == np.object

        # Are samples in range?
        _check_bound(i + chunk_len, capacity, sample.obs)
        _check_bound(i + chunk_len, capacity, sample.next_obs, 3 * capacity)
        _check_bound(i + chunk_len, capacity, sample.acts, 6 * capacity)
        _check_bound(i + chunk_len, capacity, info_vals, 9 * capacity)

        # Are samples in-order?
        obs_fill = _get_fill_from_chunk(sample.obs)
        next_obs_fill = _get_fill_from_chunk(sample.next_obs)
        act_fill = _get_fill_from_chunk(sample.acts)
        info_vals_fill = _get_fill_from_chunk(info_vals)

        assert np.all(next_obs_fill - obs_fill == 3 * capacity), "out of order"
        assert np.all(act_fill - next_obs_fill == 3 * capacity), "out of order"
        assert np.all(info_vals_fill - act_fill == 3 * capacity), "out of order"
        # Can't do much other than parity check for boolean values.
        # `samples.done` has the same parity as `obs_fill` by construction.
        assert np.all(obs_fill % 2 == sample.dones), "out of order"


@pytest.mark.parametrize("sample_shape", [(), (1,), (5, 2)])
def test_buffer_store_errors(sample_shape):
    capacity = 11
    dtype = "float32"

    def buf():
        return Buffer(capacity, {"k": sample_shape}, {"k": dtype})

    # Unexpected keys
    b = buf()
    with pytest.raises(ValueError):
        b.store({})
    chunk = np.ones((1,) + sample_shape)
    with pytest.raises(ValueError):
        b.store({"y": chunk})
    with pytest.raises(ValueError):
        b.store({"k": chunk, "y": chunk})

    # `data` is empty.
    b = buf()
    with pytest.raises(ValueError):
        b.store({"k": np.empty((0,) + sample_shape, dtype=dtype)})

    # `data` has too many samples.
    b = buf()
    with pytest.raises(ValueError):
        b.store({"k": np.empty((capacity + 1,) + sample_shape, dtype=dtype)})

    # `data` has the wrong sample shape.
    b = buf()
    with pytest.raises(ValueError):
        b.store({"k": np.empty((1, 3, 3, 3, 3), dtype=dtype)})


def test_buffer_sample_errors():
    b = Buffer(10, {"k": (2, 1)}, dtypes={"k": bool})
    with pytest.raises(ValueError):
        b.sample(5)


def test_buffer_init_errors():
    with pytest.raises(KeyError, match=r"sample_shape and dtypes.*"):
        Buffer(10, dict(a=(2, 1), b=(3,)), dtypes=dict(a="float32", c=bool))


def test_replay_buffer_init_errors():
    with pytest.raises(ValueError, match=r"Specified.* and environment"):
        ReplayBuffer(15, venv="MockEnv", obs_shape=(10, 10))
    with pytest.raises(ValueError, match=r"Shape or dtype missing.*"):
        ReplayBuffer(15, obs_shape=(10, 10), act_shape=(15,), obs_dtype=bool)
    with pytest.raises(ValueError, match=r"Shape or dtype missing.*"):
        ReplayBuffer(15, obs_shape=(10, 10), obs_dtype=bool, act_dtype=bool)


def test_buffer_from_data():
    data = np.ndarray([50, 30], dtype=bool)
    buf = Buffer.from_data({"k": data})
    assert buf._arrays["k"] is not data
    assert data.dtype == buf._arrays["k"].dtype
    assert np.array_equal(buf._arrays["k"], data)


def test_replay_buffer_from_data():
    obs = np.array([5, 2], dtype=int)
    acts = np.ones((2, 6), dtype=float)
    next_obs = np.array([7, 8], dtype=int)
    dones = np.array([True, False])
    infos = np.array([{}, {"a": "sdf"}])

    def _check_buf(buf):
        assert np.array_equal(buf._buffer._arrays["obs"], obs)
        assert np.array_equal(buf._buffer._arrays["next_obs"], next_obs)
        assert np.array_equal(buf._buffer._arrays["acts"], acts)
        assert np.array_equal(buf._buffer._arrays["infos"], infos)

    buf_std = ReplayBuffer.from_data(
        types.Transitions(
<<<<<<< HEAD
            obs=obs, acts=acts, next_obs=next_obs, dones=dones, infos=infos,
=======
            obs=obs,
            acts=acts,
            next_obs=next_obs,
            dones=dones,
            infos=infos,
>>>>>>> 08b135fd
        ),
    )
    _check_buf(buf_std)

    rews = np.array([0.5, 1.0], dtype=float)
    buf_rew = ReplayBuffer.from_data(
        types.TransitionsWithRew(
            obs=obs,
            acts=acts,
            next_obs=next_obs,
            rews=rews,
            dones=dones,
            infos=infos,
        ),
    )
    _check_buf(buf_rew)<|MERGE_RESOLUTION|>--- conflicted
+++ resolved
@@ -244,15 +244,11 @@
 
     buf_std = ReplayBuffer.from_data(
         types.Transitions(
-<<<<<<< HEAD
-            obs=obs, acts=acts, next_obs=next_obs, dones=dones, infos=infos,
-=======
             obs=obs,
             acts=acts,
             next_obs=next_obs,
             dones=dones,
             infos=infos,
->>>>>>> 08b135fd
         ),
     )
     _check_buf(buf_std)
