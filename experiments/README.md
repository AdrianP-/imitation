Experiment scripts are compatible with Linux and macOS.

## (macOS only) macOS compatibility setup

macOS to install some GNU-compatible binaries before all experiments scripts will work.

```
brew install coreutils gnu-getopt parallel
```

## Scripts

### Phase 1: Generate expert demonstrations from models.

Run `experiments/rollouts_from_policies.sh`. (Rollouts saved in `output/train_experts/`).
Demonstrations are used in Phase 2 for imitation learning.

### Phase 2: Train imitation learning.

Run `experiments/imit_benchmark.sh --run_name RUN_NAME`. To choose AIRL or GAIL, add the `--airl` and `--gail` flags (default is GAIL).

To analyze these results, run `python -m imitation.scripts.analyze with run_name=RUN_NAME`. Analysis can be run even while training is midway (will only show completed imitation learner's results). [Example output.](https://gist.github.com/shwang/4049cd4fb5cab72f2eeb7f3d15a7ab47)

<<<<<<< HEAD
=======
### Phase 3: Transfer learning.

Run `experiments/transfer_learn_benchmark.sh`. To choose AIRL or GAIL, add the `--airl` and `--gail` flags (default is GAIL). Transfer rewards are loaded from `data/reward_models`.

>>>>>>> 41c41b1b
## Hyperparameter tuning

Add a named config containing the hyperparameter search space and other settings to `src/imitation/scripts/config/parallel.py`. (`def example_cartpole_rl():` is an example).

Run your hyperparameter tuning experiment using `python -m imitation.scripts.parallel with YOUR_NAMED_CONFIG inner_run_name=RUN_NAME`.

Analyze imitation learning experiments using `python -m imitation.scripts.analyze with run_name=RUN_NAME source_dir=~/ray_results`.

View Stable Baselines training stats on TensorBoard (available for regular RL, imitation learning, and transfer learning) using `tensorboard --log_dir ~/ray_results`. To view only a subset of TensorBoard training progress use `imitation.scripts.analyze gather_tb_directories with source_dir=~/ray_results run_name=RUN_NAME`.<|MERGE_RESOLUTION|>--- conflicted
+++ resolved
@@ -21,13 +21,10 @@
 
 To analyze these results, run `python -m imitation.scripts.analyze with run_name=RUN_NAME`. Analysis can be run even while training is midway (will only show completed imitation learner's results). [Example output.](https://gist.github.com/shwang/4049cd4fb5cab72f2eeb7f3d15a7ab47)
 
-<<<<<<< HEAD
-=======
 ### Phase 3: Transfer learning.
 
 Run `experiments/transfer_learn_benchmark.sh`. To choose AIRL or GAIL, add the `--airl` and `--gail` flags (default is GAIL). Transfer rewards are loaded from `data/reward_models`.
 
->>>>>>> 41c41b1b
 ## Hyperparameter tuning
 
 Add a named config containing the hyperparameter search space and other settings to `src/imitation/scripts/config/parallel.py`. (`def example_cartpole_rl():` is an example).
