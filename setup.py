"""Setup for imitation: a reward and imitation learning library."""

import os
import warnings
from sys import platform
from typing import TYPE_CHECKING

from setuptools import find_packages, setup
from setuptools.command.install import install

if TYPE_CHECKING:
    from setuptools_scm.version import ScmVersion

IS_NOT_WINDOWS = os.name != "nt"

PARALLEL_REQUIRE = ["ray[debug,tune]~=2.0.0"]
ATARI_REQUIRE = [
    "opencv-python",
    "ale-py==0.7.4",
    "pillow",
    "autorom[accept-rom-license]~=0.4.2",
]
PYTYPE = ["pytype==2022.7.26"] if IS_NOT_WINDOWS else []
STABLE_BASELINES3 = "stable-baselines3>=1.6.1"
# pinned to 0.21 until https://github.com/DLR-RM/stable-baselines3/pull/780 goes
# upstream.
GYM_VERSION_SPECIFIER = "==0.21.0"

# Note: the versions of the test and doc requirements should be tightly pinned to known
#   working versions to make our CI/CD pipeline as stable as possible.
TESTS_REQUIRE = (
    [
        "black[jupyter]~=22.6.0",
        "coverage~=6.4.2",
        "codecov~=2.1.12",
        "codespell~=2.1.0",
        "darglint~=1.8.1",
        "filelock~=3.7.1",
        "flake8~=4.0.1",
        "flake8-blind-except==0.2.1",
        "flake8-builtins~=1.5.3",
        "flake8-commas~=2.1.0",
        "flake8-debugger~=4.1.2",
        "flake8-docstrings~=1.6.0",
        "flake8-isort~=4.1.2",
        "hypothesis~=6.54.1",
        "ipykernel~=6.15.1",
        "jupyter~=1.0.0",
        # TODO: upgrade jupyter-client once
        #  https://github.com/jupyter/jupyter_client/issues/637 is fixed
        "jupyter-client~=6.1.12",
        "mypy~=0.990",
        "pandas~=1.4.3",
        "pytest~=7.1.2",
        "pytest-cov~=3.0.0",
        "pytest-notebook==0.8.0",
        "pytest-xdist~=2.5.0",
        "scipy~=1.9.0",
        "wandb==0.12.21",
        "setuptools_scm~=7.0.5",
<<<<<<< HEAD
        "mujoco-py~=2.1.2.14",
=======
        "pre-commit>=2.20.0",
>>>>>>> 9e4fdd44
    ]
    + PARALLEL_REQUIRE
    + ATARI_REQUIRE
    + PYTYPE
)
DOCS_REQUIRE = [
    "sphinx~=5.1.1",
    "sphinx-autodoc-typehints~=1.19.1",
    "sphinx-rtd-theme~=1.0.0",
    "sphinxcontrib-napoleon==0.7",
    "furo==2022.6.21",
    "sphinx-copybutton==0.5.0",
    "sphinx-github-changelog~=1.2.0",
    "myst-nb==0.16.0",
    "ipykernel~=6.15.2",
] + ATARI_REQUIRE


def get_readme() -> str:
    """Retrieve content from README."""
    with open("README.md", "r", encoding="utf-8") as f:
        return f.read()


class InstallCommand(install):
    """Custom install command to throw warnings about external dependencies."""

    def run(self):
        """Run the install command."""
        install.run(self)

        if platform == "darwin":
            warnings.warn(
                "Installation of important packages for macOS is required. "
                "Scripts in the experiments folder will likely not run without these "
                "packages: gnu-getopt, parallel, coreutils. They can be installed with "
                "Homebrew by running `brew install gnu-getopt parallel coreutils`."
                "See https://brew.sh/ for installation instructions.",
            )


def get_version(version: "ScmVersion") -> str:
    """Generates the version string for the package.

    This function replaces the default version format used by setuptools_scm
    to allow development builds to be versioned using the git commit hash
    instead of the number of commits since the last release, which leads to
    duplicate version identifiers when using multiple branches
    (see https://github.com/HumanCompatibleAI/imitation/issues/500).

    The version has the following format:

    {version}[.dev{build}]
    where build is the shortened commit hash converted to base 10.

    Args:
        version: The version object given by setuptools_scm, calculated
            from the git repository.

    Returns:
        The formatted version string to use for the package.
    """
    # We import setuptools_scm here because it is only installed after the module
    # is loaded and the setup function is called.
    from setuptools_scm import version as scm_version

    if version.node:
        # By default node corresponds to the short commit hash when using git,
        # plus a "g" prefix. We remove the "g" prefix from the commit hash which
        # is added by setuptools_scm by default ("g" for git vs. mercurial etc.)
        # because letters are not valid for version identifiers in PEP 440.
        # We also convert from hexadecimal to base 10 for the same reason.
        version.node = str(int(version.node.lstrip("g"), 16))
    if version.exact:
        # an exact version is when the current commit is tagged with a version.
        return version.format_with("{tag}")
    else:
        # the current commit is not tagged with a version, so we guess
        # what the "next" version will be (this can be disabled but is the
        # default behavior of setuptools_scm so it has been left in).
        return version.format_next_version(
            scm_version.guess_next_version,
            fmt="{guessed}.dev{node}",
        )


def get_local_version(version: "ScmVersion", time_format="%Y%m%d") -> str:
    """Generates the local version string for the package.

    By default, when commits are made on top of a release version, setuptools_scm
    sets the version to be {version}.dev{distance}+{node} where {distance} is the number
    of commits since the last release and {node} is the short commit hash.
    This function replaces the default version format used by setuptools_scm
    so that committed changes away from a release version are not considered
    local versions but dev versions instead (by using the format
    {version}.dev{node} instead. This is so that we can push test releases
    to TestPyPI (it does not accept local versions).

    Local versions are still present if there are uncommitted changes (if the tree
    is dirty), in which case the current date is added to the version.

    Args:
        version: The version object given by setuptools_scm, calculated
            from the git repository.
        time_format: The format to use for the date.

    Returns:
        The formatted local version string to use for the package.
    """
    return version.format_choice(
        "",
        "+d{time:{time_format}}",
        time_format=time_format,
    )


setup(
    cmdclass={"install": InstallCommand},
    name="imitation",
    use_scm_version={"local_scheme": get_local_version, "version_scheme": get_version},
    setup_requires=["setuptools_scm"],
    description="Implementation of modern reward and imitation learning algorithms.",
    long_description=get_readme(),
    long_description_content_type="text/markdown",
    author="Center for Human-Compatible AI and Google",
    python_requires=">=3.8.0",
    packages=find_packages("src"),
    package_dir={"": "src"},
    package_data={"imitation": ["py.typed", "envs/examples/airl_envs/assets/*.xml"]},
    # Note: while we are strict with our test and doc requirement versions, we try to
    #   impose as little restrictions on the install requirements as possible. Try to
    #   encode only known incompatibilities here. This prevents nasty dependency issues
    #   for our users.
    install_requires=[
        "gym[classic_control]" + GYM_VERSION_SPECIFIER,
        # TODO(adam): remove pyglet dependency once Gym upgraded to >0.21
        # Workaround for https://github.com/openai/gym/issues/2986
        # Discussed in https://github.com/HumanCompatibleAI/imitation/pull/603
        "pyglet==1.5.27",
        "matplotlib",
        "numpy>=1.15",
        "torch>=1.4.0",
        "tqdm",
        "scikit-learn>=0.21.2",
        "seals>=0.1.5",
        STABLE_BASELINES3,
        # TODO(adam) switch to upstream release if they make it
        #  See https://github.com/IDSIA/sacred/issues/879
        "chai-sacred>=0.8.3",
        "tensorboard>=1.14",
        "huggingface_sb3>=2.2.1",
    ],
    tests_require=TESTS_REQUIRE,
    extras_require={
        # recommended packages for development
        "dev": [
            "autopep8",
            "ipdb",
            "isort~=5.0",
            "codespell",
            "sphinx-autobuild",
            # for convenience
            *TESTS_REQUIRE,
            *DOCS_REQUIRE,
        ]
        + PYTYPE,
        "test": TESTS_REQUIRE,
        "docs": DOCS_REQUIRE,
        "parallel": PARALLEL_REQUIRE,
        "mujoco": [
            "gym[classic_control,mujoco]" + GYM_VERSION_SPECIFIER,
        ],
        "atari": ATARI_REQUIRE,
    },
    entry_points={
        "console_scripts": [
            "imitation-eval-policy=imitation.scripts.eval_policy:main_console",
            "imitation-parallel=imitation.scripts.parallel:main_console",
            (
                "imitation-train-adversarial="
                "imitation.scripts.train_adversarial:main_console"
            ),
            "imitation-train-imitation=imitation.scripts.train_imitation:main_console",
            (
                "imitation-train-preference-comparisons="
                "imitation.scripts.train_preference_comparisons:main_console"
            ),
            "imitation-train-rl=imitation.scripts.train_rl:main_console",
        ],
    },
    url="https://github.com/HumanCompatibleAI/imitation",
    license="MIT",
    classifiers=[
        # Trove classifiers
        # Full list: https://pypi.python.org/pypi?%3Aaction=list_classifiers
        "License :: OSI Approved :: MIT License",
        "Programming Language :: Python",
        "Programming Language :: Python :: 3",
        "Programming Language :: Python :: 3.8",
        "Programming Language :: Python :: 3.9",
        "Programming Language :: Python :: 3.10",
        "Programming Language :: Python :: Implementation :: CPython",
        "Programming Language :: Python :: Implementation :: PyPy",
    ],
)<|MERGE_RESOLUTION|>--- conflicted
+++ resolved
@@ -58,11 +58,7 @@
         "scipy~=1.9.0",
         "wandb==0.12.21",
         "setuptools_scm~=7.0.5",
-<<<<<<< HEAD
         "mujoco-py~=2.1.2.14",
-=======
-        "pre-commit>=2.20.0",
->>>>>>> 9e4fdd44
     ]
     + PARALLEL_REQUIRE
     + ATARI_REQUIRE
