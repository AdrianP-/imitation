"""Runs a Sacred experiment in parallel."""

import collections.abc
import copy
import glob
import pathlib
from typing import Any, Callable, Dict, Mapping, Optional, Sequence, Union

import numpy as np
import ray
import ray.tune
import sacred
from pandas.api.types import is_object_dtype
from ray.tune import search
from ray.tune.registry import register_trainable
from ray.tune.search import optuna
from sacred.observers import FileStorageObserver

from imitation.scripts.config.parallel import parallel_ex


def myf(trial_cp: dict, stub: bool = True, **kwargs):
    new_trial = ray.tune.experiment.Trial(
        trial_cp["trainable_name"], stub=True, _setup_default_resource=False, **kwargs
    )
    new_trial.__setstate__(trial_cp)
    return new_trial


@parallel_ex.main
def parallel(
    sacred_ex_name: str,
    run_name: str,
    num_samples: int,
    search_space: Mapping[str, Any],
    base_named_configs: Sequence[str],
    base_config_updates: Mapping[str, Any],
    resources_per_trial: Mapping[str, Any],
    init_kwargs: Mapping[str, Any],
    local_dir: Optional[str],
    upload_dir: Optional[str],
    repeat: int = 3,
    eval_best_trial: bool = False,
    eval_trial_seeds: int = 5,
    experiment_checkpoint_path: str = "",
    syncer=None,
    resume: Union[str, bool] = False,
) -> None:
    """Parallelize multiple runs of another Sacred Experiment using Ray Tune.

    A Sacred FileObserver is attached to the inner experiment and writes Sacred
    logs to "{RAY_LOCAL_DIR}/sacred/". These files are automatically copied over
    to `upload_dir` if that argument is provided.

    Args:
        sacred_ex_name: The Sacred experiment to tune. Either "train_rl" or
            "train_adversarial".
        run_name: A name describing this parallelizing experiment.
            This argument is also passed to `ray.tune.run` as the `name` argument.
            It is also saved in 'sacred/run.json' of each inner Sacred experiment
            under the 'experiment.name' key. This is equivalent to using the Sacred
            CLI '--name' option on the inner experiment. Offline analysis jobs can use
            this argument to group similar data.
        num_samples: Number of times to sample from the hyperparameter space.
        search_space: A dictionary which can contain Ray Tune search objects like
            `ray.tune.grid_search` and `ray.tune.sample_from`, and is
            passed as the `config` argument to `ray.tune.run()`. After the
            `search_space` is transformed by Ray, it passed into
            `sacred_ex.run(**run_kwargs)` as `run_kwargs` (`sacred_ex` is the Sacred
            Experiment selected via `sacred_ex_name`). Usually `search_space` only has
            the keys "named_configs" and "config_updates", but any parameter names
            to `sacred.Experiment.run()` are okay.
        base_named_configs: Default Sacred named configs. Any named configs
            taken from `search_space` are higher priority than the base_named_configs.
            Concretely, this priority is implemented by appending named configs taken
            from `search_space` to the run's named configs after `base_named_configs`.
            Named configs in `base_named_configs` don't appear in the automatically
            generated Ray directory name, unlike named configs from `search_space`.
        base_config_updates: Default Sacred config updates. Any config updates taken
            from `search_space` are higher priority than `base_config_updates`.
            Config updates in `base_config_updates` don't appear in the automatically
            generated Ray directory name, unlike config updates from `search_space`.
        resources_per_trial: Argument to `ray.tune.run()`.
        init_kwargs: Arguments to pass to `ray.init`.
        local_dir: `local_dir` argument to `ray.tune.run()`.
        upload_dir: `upload_dir` argument to `ray.tune.run()`.

    Raises:
        TypeError: Named configs not string sequences or config updates not mappings.
    """
    # Basic validation for config options before we enter parallel jobs.
    if not isinstance(base_named_configs, collections.abc.Sequence):
        raise TypeError("base_named_configs must be a Sequence")

    if not isinstance(base_config_updates, collections.abc.Mapping):
        raise TypeError("base_config_updates must be a Mapping")

    # if not isinstance(search_space["named_configs"], collections.abc.Sequence):
    #     raise TypeError('search_space["named_configs"] must be a Sequence')

    if not isinstance(search_space["config_updates"], collections.abc.Mapping):
        raise TypeError('search_space["config_updates"] must be a Mapping')

    # Convert Sacred's ReadOnlyList to List because not picklable.
    base_named_configs = list(base_named_configs)

    # Convert Sacred's ReadOnlyDict (and recursively convert ReadOnlyContainer values)
    # to regular python variants because not picklable.
    base_config_updates = copy.deepcopy(base_config_updates)
    search_space = copy.deepcopy(search_space)

    trainable = _ray_tune_sacred_wrapper(
        sacred_ex_name,
        run_name,
        base_named_configs,
        base_config_updates,
    )

    ray.init(**init_kwargs)
    search_alg = optuna.OptunaSearch()
    search_alg = search.Repeater(search_alg, repeat=repeat)
    try:
        if experiment_checkpoint_path:
            if resume:
                # ray.tune.execution.trial_runner._load_trial_from_checkpoint = myf
                register_trainable("inner", trainable)
                runner = ray.tune.execution.trial_runner.TrialRunner(
                    local_checkpoint_dir=experiment_checkpoint_path,
                    sync_config=ray.tune.syncer.SyncConfig(
                        upload_dir=upload_dir, syncer=syncer
                    ),
                    # search_alg=search_alg,
                    # scheduler=scheduler,
                    metric="mean_return",
                    resume=resume,
                )
                print("Total trials:", len(runner._trials))
                print("Live trials:", len(runner._live_trials))
                while not runner.is_finished():
                    runner.step()
                    print("Debug:", runner.debug_string())

            result = ray.tune.ExperimentAnalysis(experiment_checkpoint_path)
            result._load_checkpoints_from_latest(
                glob.glob(experiment_checkpoint_path + "/experiment_state*.json"),
            )
            result.trials = None
            result.fetch_trial_dataframes()
        else:

            # scheduler = schedulers.ASHAScheduler(
            #     time_attr="training_iteration",
            #     max_t=10000,
            #     grace_period=10,
            #     reduction_factor=3,
            #     brackets=1,
            # )
            # search_alg = ConcurrencyLimiter(search_alg, max_concurrent=4)
            result = ray.tune.run(
                trainable,
                config=search_space,
                num_samples=num_samples * repeat,
                name=run_name,
                local_dir=local_dir,
                resources_per_trial=resources_per_trial,
                sync_config=ray.tune.syncer.SyncConfig(
                    upload_dir=upload_dir, syncer=syncer
                ),
                search_alg=search_alg,
                # scheduler=scheduler,
                metric="mean_return",
                mode="max",
            )

        key = (
            "rollout/"
            if sacred_ex_name == "train_preference_comparisons"
            else ""
            if sacred_ex_name == "train_rl"
            else "imit_stats/"
        )
        key += "monitor_return_mean"
        if eval_best_trial:
            print("Best config:")
            df = result.results_df
            df = df[df["config/named_configs"].notna()]
            for col in df.columns:
                if is_object_dtype(df[col]):
                    df[col] = df[col].astype("str")

            print(df.columns)
            print(df.head())
            print(df[["config/named_configs", key]])

            grp_keys = [
                c for c in df.columns if c.startswith("config") and "seed" not in c
            ]
            print("groups keys:", grp_keys)
            # df["config/named_configs"] = df["config/named_configs"].map(
            #     lambda x: tuple(x)
            # )
            # df[key] = df[key].map(lambda x: x["last"])
            grps = df.groupby(grp_keys)
            print(grps[key])
            df["mean_return"] = grps[key].transform(lambda x: x.mean())
            # print("df_avg cols:", df_avg.columns, df_avg)
            # idx = (
            #     df.groupby("config/named_configs")["mean_return"].transform(max)
            #     == df["mean_return"]
            # )
            # best_config_df = df[idx]
            best_config_df = df[df["mean_return"] == df["mean_return"].max()]
            envs_processed = set()
            for i, row in best_config_df.iterrows():
                tag = row["experiment_tag"]
                trial = [t for t in result.trials if tag in t.experiment_tag][0]
                best_config = trial.config
                env = tuple(best_config["named_configs"])
                if env in envs_processed:
                    continue
                envs_processed.add(env)
                print("Named configs:", env)
                print("Mean return:", row["mean_return"])
                print("Total seeds:", (df["mean_return"] == row["mean_return"]).sum())
                best_config["config_updates"].update(
                    seed=ray.tune.grid_search(list(range(100, 100 + eval_trial_seeds))),
                )
                resources_per_trial = {k: 2 * v for k, v in resources_per_trial.items()}
                eval_result = ray.tune.run(
                    trainable,
                    config={
                        "named_configs": best_config["named_configs"],
                        "config_updates": best_config["config_updates"],
                        "command_name": best_config.get("command_name", None),
                    },
                    name=run_name + "_best_hp_eval",
                    resources_per_trial=resources_per_trial,
                )
                returns = eval_result.results_df["mean_return"].to_numpy()
                print("Returns:", returns)
                print(np.mean(returns), np.std(returns))

    finally:
        ray.shutdown()


def _ray_tune_sacred_wrapper(
    sacred_ex_name: str,
    run_name: str,
    base_named_configs: list,
    base_config_updates: Mapping[str, Any],
) -> Callable[[Mapping[str, Any], Any], Mapping[str, Any]]:
    """From an Experiment build a wrapped run function suitable for Ray Tune.

    `ray.tune.run(...)` expects a trainable function that takes a dict
    argument `config`. The wrapped function uses `config` as keyword args for
    `ex.run(...)` because we want to be able to hyperparameter tune over both the
    `named_configs` and `config_updates` arguments.

    The Ray Tune `reporter` is not passed to the inner experiment.

    Args:
        sacred_ex_name: The Sacred experiment to tune. Either "train_rl" or
            "train_adversarial".
        run_name: A name describing this parallelizing experiment.
            This argument is also passed to `ray.tune.run` as the `name` argument.
            It is also saved in 'sacred/run.json' of each inner Sacred experiment
            under the 'experiment.name' key. This is equivalent to using the Sacred
            CLI '--name' option on the inner experiment. Offline analysis jobs can use
            this argument to group similar data.
        base_named_configs: Default Sacred named configs. Any named configs
            taken from `search_space` are higher priority than the base_named_configs.
            Concretely, this priority is implemented by appending named configs taken
            from `search_space` to the run's named configs after `base_named_configs`.
            Named configs in `base_named_configs` don't appear in the automatically
            generated Ray directory name, unlike named configs from `search_space`.
        base_config_updates: Default Sacred config updates. Any config updates taken
            from `search_space` are higher priority than `base_config_updates`.
            Config updates in `base_config_updates` don't appear in the automatically
            generated Ray directory name, unlike config updates from `search_space`.

    Returns:
        A function that takes two arguments, `config` (used as keyword args for
        `ex.run`) and `reporter`. The function returns the run result.
    """

    def inner(config: Mapping[str, Any], reporter) -> Mapping[str, Any]:
        """Trainable function with the correct signature for `ray.tune`.

        Args:
            config: Keyword arguments for `ex.run()`, where `ex` is the
                `sacred.Experiment` instance associated with `sacred_ex_name`.
            reporter: Callback to report progress to Ray.

        Returns:
            Result from `ray.Run` object.
        """
        # Set Sacred capture mode to "sys" because default "fd" option leads to error.
        # See https://github.com/IDSIA/sacred/issues/289.
        # TODO(shwang): Stop modifying CAPTURE_MODE once the issue is fixed.
        sacred.SETTINGS.CAPTURE_MODE = "sys"

        run_kwargs = config
        updated_run_kwargs: Dict[str, Any] = {}
        # Import inside function rather than in module because Sacred experiments
        # are not picklable, and Ray requires this function to be picklable.
        from imitation.scripts.train_adversarial import train_adversarial_ex
        from imitation.scripts.train_imitation import train_imitation_ex
        from imitation.scripts.train_preference_comparisons import (
            train_preference_comparisons_ex,
        )
        from imitation.scripts.train_rl import train_rl_ex

        experiments = {
            "train_rl": train_rl_ex,
            "train_adversarial": train_adversarial_ex,
            "train_imitation": train_imitation_ex,
            "train_preference_comparisons": train_preference_comparisons_ex,
        }
        ex = experiments[sacred_ex_name]

        # Apply base configs to get modified `named_configs` and `config_updates`.
        named_configs = base_named_configs + run_kwargs["named_configs"]
        updated_run_kwargs["named_configs"] = named_configs

        config_updates = {}
        config_updates.update(base_config_updates)
        config_updates.update(run_kwargs["config_updates"])
        if "__trial_index__" in run_kwargs:
            config_updates.update(seed=run_kwargs.pop("__trial_index__"))
        updated_run_kwargs["config_updates"] = config_updates

        # Add other run_kwargs items to updated_run_kwargs.
        for k, v in run_kwargs.items():
            if k not in updated_run_kwargs:
                updated_run_kwargs[k] = v
<<<<<<< HEAD
        run = ex.run(**updated_run_kwargs, options={"--run": run_name})
=======

        run = ex.run(
            **updated_run_kwargs,
            options={"--run": run_name, "--file_storage": "sacred"},
        )

>>>>>>> 9e4fdd44
        # Ray Tune has a string formatting error if raylet completes without
        # any calls to `reporter`.
        # reporter(done=True)
        # if sacred_ex_name == "train_preference_comparisons":
        #     #reporter(mean_return=run.result["rollout"]["monitor_return_mean"])
        #     #ray.tune.report(mean_return=run.result["rollout"]["monitor_return_mean"])
        #     ray.tune.report(mean_return=234)
        # else:
        #     # reporter(mean_return=run.result["imit_stats"]["monitor_return_mean"])
        #     ray.tune.report(mean_return=run.result["imit_stats"]["monitor_return_mean"])

        assert run.status == "COMPLETED"
        return run.result

    return inner


def main_console():
    observer_path = pathlib.Path.cwd() / "output" / "sacred" / "parallel"
    observer = FileStorageObserver(observer_path)
    parallel_ex.observers.append(observer)
    parallel_ex.run_commandline()


if __name__ == "__main__":  # pragma: no cover
    main_console()<|MERGE_RESOLUTION|>--- conflicted
+++ resolved
@@ -334,16 +334,7 @@
         for k, v in run_kwargs.items():
             if k not in updated_run_kwargs:
                 updated_run_kwargs[k] = v
-<<<<<<< HEAD
         run = ex.run(**updated_run_kwargs, options={"--run": run_name})
-=======
-
-        run = ex.run(
-            **updated_run_kwargs,
-            options={"--run": run_name, "--file_storage": "sacred"},
-        )
-
->>>>>>> 9e4fdd44
         # Ray Tune has a string formatting error if raylet completes without
         # any calls to `reporter`.
         # reporter(done=True)
