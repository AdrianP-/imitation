--- conflicted
+++ resolved
@@ -13,83 +13,30 @@
 
 
 class RewardNet(nn.Module, abc.ABC):
-<<<<<<< HEAD
-    """Abstract reward network.
-
-    Attributes:
-      observation_space: The observation space.
-      action_space: The action space.
-      use_state: should `base_reward_net` pay attention to current state?
-      use_next_state: should `base_reward_net` pay attention to next state?
-      use_action: should `base_reward_net` pay attention to action?
-      use_done: should `base_reward_net` pay attention to done flags?
-      normalize_images: should uint8 image inputs be scaled to lie in [0,1]?
-=======
     """Minimal abstract reward network.
 
     Only requires the implementation of a forward pass (calculating rewards given
     a batch of states, actions, next states and dones).
->>>>>>> 4ccc96f9
     """
 
     def __init__(
         self,
         observation_space: gym.Space,
         action_space: gym.Space,
-<<<<<<< HEAD
-        *,
         normalize_images: bool = True,
-        use_state: bool = True,
-        use_action: bool = True,
-        use_next_state: bool = False,
-        use_done: bool = False,
-=======
-        normalize_images: bool = True,
->>>>>>> 4ccc96f9
     ):
         """Initialize the RewardNet.
 
         Args:
-<<<<<<< HEAD
-            observation_space: The observation space.
-            action_space: The action space.
-            normalize_images: Whether to scale image inputs.
-            use_state: Whether state is included in inputs to network.
-            use_action: Whether action is included in inputs to network.
-            use_next_state: Whether next state is included in inputs to network.
-            use_done: Whether episode termination is included in inputs to network.
-=======
             observation_space: the observation space of the environment
             action_space: the action space of the environment
             normalize_images: whether to automatically normalize
                 image observations to [0, 1] (from 0 to 255). Defaults to True.
->>>>>>> 4ccc96f9
         """
         super().__init__()
         self.observation_space = observation_space
         self.action_space = action_space
         self.normalize_images = normalize_images
-<<<<<<< HEAD
-        self.use_state = use_state
-        self.use_action = use_action
-        self.use_next_state = use_next_state
-        self.use_done = use_done
-
-        if not (
-            self.use_state or self.use_action or self.use_next_state or self.use_done
-        ):
-            raise ValueError(
-                "At least one of use_state, use_action, use_next_state or use_done "
-                "must be True"
-            )
-
-    @property
-    @abc.abstractmethod
-    def base_reward_net(self) -> nn.Module:
-        """Neural network taking state, action, next state and dones, and
-        producing a reward value."""
-=======
->>>>>>> 4ccc96f9
 
     @abc.abstractmethod
     def forward(
@@ -179,39 +126,11 @@
         Returns:
             Computed rewards of shape `(batch_size,`).
         """
-<<<<<<< HEAD
-        return self._eval_reward(False, state, action, next_state, done)
-
-    def _eval_reward(
-        self,
-        is_train: bool,
-        state: np.ndarray,
-        action: np.ndarray,
-        next_state: np.ndarray,
-        done: np.ndarray,
-    ) -> np.ndarray:
-        """Evaluates either train or test reward, given appropriate method."""
-        (
-            state_th,
-            action_th,
-            next_state_th,
-            done_th,
-        ) = rewards_common.disc_rew_preprocess_inputs(
-            observation_space=self.observation_space,
-            action_space=self.action_space,
-            state=state,
-            action=action,
-            next_state=next_state,
-            done=done,
-            device=self.device(),
-            normalize_images=self.normalize_images,
-=======
         state_th, action_th, next_state_th, done_th = self.preprocess(
             state,
             action,
             next_state,
             done,
->>>>>>> 4ccc96f9
         )
         with th.no_grad():
             rew_th = self(state_th, action_th, next_state_th, done_th)
@@ -380,13 +299,13 @@
     def forward(self, state, action, next_state, done):
         inputs = []
         if self.use_state:
-            inputs.append(th.flatten(state, 1).float())
+            inputs.append(th.flatten(state, 1))
         if self.use_action:
-            inputs.append(th.flatten(action, 1).float())
+            inputs.append(th.flatten(action, 1))
         if self.use_next_state:
-            inputs.append(th.flatten(next_state, 1).float())
+            inputs.append(th.flatten(next_state, 1))
         if self.use_done:
-            inputs.append(th.reshape(done, [-1, 1]).float())
+            inputs.append(th.reshape(done, [-1, 1]))
 
         inputs_concat = th.cat(inputs, dim=1)
 
