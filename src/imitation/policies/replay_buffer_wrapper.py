"""Wrapper for reward labeling for transitions sampled from a replay buffer."""

from typing import Mapping, Type

import numpy as np
import torch as th
from gym import spaces
from stable_baselines3.common.buffers import BaseBuffer, ReplayBuffer, RolloutBuffer
from stable_baselines3.common.type_aliases import ReplayBufferSamples

from imitation.rewards.reward_function import RewardFn
from imitation.util import util


def _replay_samples_to_reward_fn_input(
    samples: ReplayBufferSamples,
) -> Mapping[str, np.ndarray]:
    """Convert a sample from a replay buffer to a numpy array."""
    return dict(
        state=samples.observations.cpu().numpy(),
        action=samples.actions.cpu().numpy(),
        next_state=samples.next_observations.cpu().numpy(),
        done=samples.dones.cpu().numpy(),
    )


def _rollout_samples_to_reward_fn_input(
    buffer: RolloutBuffer,
) -> Mapping[str, np.ndarray]:
    """Convert a sample from a rollout buffer to a numpy array."""
    return dict(
        state=buffer.observations,
        action=buffer.actions,
<<<<<<< HEAD
        next_state=None,
        done=None,
    )


class ReplayBufferRewardWrapper(BaseBuffer):
=======
        next_state=buffer.next_observations,
        done=buffer.dones,
    )


class ReplayBufferRewardWrapper(ReplayBuffer):
>>>>>>> 9e4fdd44
    """Relabel the rewards in transitions sampled from a ReplayBuffer."""

    def __init__(
        self,
        buffer_size: int,
        observation_space: spaces.Space,
        action_space: spaces.Space,
        *,
        replay_buffer_class: Type[ReplayBuffer],
        reward_fn: RewardFn,
        **kwargs,
    ):
        """Builds ReplayBufferRewardWrapper.

        Args:
            buffer_size: Max number of elements in the buffer
            observation_space: Observation space
            action_space: Action space
            replay_buffer_class: Class of the replay buffer.
            reward_fn: Reward function for reward relabeling.
            **kwargs: keyword arguments for ReplayBuffer.
        """
        # Note(yawen-d): we directly inherit ReplayBuffer and leave out the case of
        # DictReplayBuffer because the current RewardFn only takes in NumPy array-based
        # inputs, and SAC is the only use case for ReplayBuffer relabeling. See:
        # https://github.com/HumanCompatibleAI/imitation/pull/459#issuecomment-1201997194
        assert (
            replay_buffer_class is ReplayBuffer
        ), f"only ReplayBuffer is supported: given {replay_buffer_class}"
        assert not isinstance(observation_space, spaces.Dict)
        self.replay_buffer = replay_buffer_class(
            buffer_size,
            observation_space,
            action_space,
            **kwargs,
        )
        self.reward_fn = reward_fn
        _base_kwargs = {k: v for k, v in kwargs.items() if k in ["device", "n_envs"]}
        super().__init__(buffer_size, observation_space, action_space, **_base_kwargs)

    @property
    def pos(self) -> int:
        return self.replay_buffer.pos

    @pos.setter
    def pos(self, pos: int):
        self.replay_buffer.pos = pos

    @property
    def full(self) -> bool:
        return self.replay_buffer.full

    @full.setter
    def full(self, full: bool):
        self.replay_buffer.full = full

    def sample(self, *args, **kwargs):
        samples = self.replay_buffer.sample(*args, **kwargs)
        rewards = self.reward_fn(**_replay_samples_to_reward_fn_input(samples))
        shape = samples.rewards.shape
        device = samples.rewards.device
        rewards_th = util.safe_to_tensor(rewards).reshape(shape).to(device)

        return ReplayBufferSamples(
            samples.observations,
            samples.actions,
            samples.next_observations,
            samples.dones,
            rewards_th,
        )

    def add(self, *args, **kwargs):
        self.replay_buffer.add(*args, **kwargs)

    def _get_samples(self):
        raise NotImplementedError(
            "_get_samples() is intentionally not implemented."
            "This method should not be called.",
        )


class RolloutBufferRewardWrapper(BaseBuffer):
    """Relabel the rewards in transitions sampled from a RolloutBuffer."""

    def __init__(
        self,
        buffer_size: int,
        observation_space: spaces.Space,
        action_space: spaces.Space,
        *,
        rollout_buffer_class: Type[RolloutBuffer],
        reward_fn: RewardFn,
        **kwargs,
    ):
        """Builds RolloutBufferRewardWrapper.

        Args:
            buffer_size: Max number of elements in the buffer
            observation_space: Observation space
            action_space: Action space
            rollout_buffer_class: Class of the rollout buffer.
            reward_fn: Reward function for reward relabeling.
            **kwargs: keyword arguments for RolloutBuffer.
        """
        # Note(yawen-d): we directly inherit RolloutBuffer and leave out the case of
        # DictRolloutBuffer because the current RewardFn only takes in NumPy array-based
        # inputs, and GAIL/AIRL is the only use case for RolloutBuffer relabeling. See:
        # https://github.com/HumanCompatibleAI/imitation/pull/459#issuecomment-1201997194
        assert rollout_buffer_class is RolloutBuffer, "only RolloutBuffer is supported"
        assert not isinstance(observation_space, spaces.Dict)
        self.rollout_buffer = rollout_buffer_class(
            buffer_size,
            observation_space,
            action_space,
            **kwargs,
        )
        self.reward_fn = reward_fn
        _base_kwargs = {k: v for k, v in kwargs.items() if k in ["device", "n_envs"]}
        super().__init__(buffer_size, observation_space, action_space, **_base_kwargs)

    @property
    def pos(self) -> int:
        return self.rollout_buffer.pos

<<<<<<< HEAD
=======
    @property
    def values(self):
        return self.rollout_buffer.values

    @property
    def observations(self):
        return self.rollout_buffer.observations

    @property
    def actions(self):
        return self.rollout_buffer.actions

    @property
    def log_probs(self):
        return self.rollout_buffer.log_probs

    @property
    def advantages(self):
        return self.rollout_buffer.advantages

    @property
    def rewards(self):
        return self.rollout_buffer.rewards

    @property
    def returns(self):
        return self.rollout_buffer.returns

>>>>>>> 9e4fdd44
    @pos.setter
    def pos(self, pos: int):
        self.rollout_buffer.pos = pos

    @property
    def full(self) -> bool:
        return self.rollout_buffer.full

    @full.setter
    def full(self, full: bool):
        self.rollout_buffer.full = full

    def reset(self):
        self.rollout_buffer.reset()

    def get(self, *args, **kwargs):
<<<<<<< HEAD
        self.rollout_buffer.rewards = self.reward_fn(
            **_rollout_samples_to_reward_fn_input(self.rollout_buffer),
        )
        self.rollout_buffer.compute_returns_and_advantage(self.last_values, self.dones)

        return self.rollout_buffer.get(*args, **kwargs)
=======
        if not self.rollout_buffer.generator_ready:
            input_dict = _rollout_samples_to_reward_fn_input(self.rollout_buffer)
            rewards = np.zeros_like(self.rollout_buffer.rewards)
            for i in range(self.buffer_size):
                rewards[i] = self.reward_fn(**{k: v[i] for k, v in input_dict.items()})

            self.rollout_buffer.rewards = rewards
            self.rollout_buffer.compute_returns_and_advantage(
                self.last_values, self.last_dones
            )
        ret = self.rollout_buffer.get(*args, **kwargs)
        return ret
>>>>>>> 9e4fdd44

    def add(self, *args, **kwargs):
        self.rollout_buffer.add(*args, **kwargs)

    def _get_samples(self):
        raise NotImplementedError(
            "_get_samples() is intentionally not implemented."
            "This method should not be called.",
        )

    def compute_returns_and_advantage(
        self, last_values: th.Tensor, dones: np.ndarray
    ) -> None:
        self.last_values = last_values
        self.last_dones = dones
        self.rollout_buffer.compute_returns_and_advantage(last_values, dones)<|MERGE_RESOLUTION|>--- conflicted
+++ resolved
@@ -5,7 +5,7 @@
 import numpy as np
 import torch as th
 from gym import spaces
-from stable_baselines3.common.buffers import BaseBuffer, ReplayBuffer, RolloutBuffer
+from stable_baselines3.common.buffers import ReplayBuffer, RolloutBuffer
 from stable_baselines3.common.type_aliases import ReplayBufferSamples
 
 from imitation.rewards.reward_function import RewardFn
@@ -31,21 +31,12 @@
     return dict(
         state=buffer.observations,
         action=buffer.actions,
-<<<<<<< HEAD
-        next_state=None,
-        done=None,
-    )
-
-
-class ReplayBufferRewardWrapper(BaseBuffer):
-=======
         next_state=buffer.next_observations,
         done=buffer.dones,
     )
 
 
 class ReplayBufferRewardWrapper(ReplayBuffer):
->>>>>>> 9e4fdd44
     """Relabel the rewards in transitions sampled from a ReplayBuffer."""
 
     def __init__(
@@ -127,7 +118,7 @@
         )
 
 
-class RolloutBufferRewardWrapper(BaseBuffer):
+class RolloutBufferRewardWrapper(RolloutBuffer):
     """Relabel the rewards in transitions sampled from a RolloutBuffer."""
 
     def __init__(
@@ -170,8 +161,6 @@
     def pos(self) -> int:
         return self.rollout_buffer.pos
 
-<<<<<<< HEAD
-=======
     @property
     def values(self):
         return self.rollout_buffer.values
@@ -200,7 +189,6 @@
     def returns(self):
         return self.rollout_buffer.returns
 
->>>>>>> 9e4fdd44
     @pos.setter
     def pos(self, pos: int):
         self.rollout_buffer.pos = pos
@@ -217,14 +205,6 @@
         self.rollout_buffer.reset()
 
     def get(self, *args, **kwargs):
-<<<<<<< HEAD
-        self.rollout_buffer.rewards = self.reward_fn(
-            **_rollout_samples_to_reward_fn_input(self.rollout_buffer),
-        )
-        self.rollout_buffer.compute_returns_and_advantage(self.last_values, self.dones)
-
-        return self.rollout_buffer.get(*args, **kwargs)
-=======
         if not self.rollout_buffer.generator_ready:
             input_dict = _rollout_samples_to_reward_fn_input(self.rollout_buffer)
             rewards = np.zeros_like(self.rollout_buffer.rewards)
@@ -237,7 +217,6 @@
             )
         ret = self.rollout_buffer.get(*args, **kwargs)
         return ret
->>>>>>> 9e4fdd44
 
     def add(self, *args, **kwargs):
         self.rollout_buffer.add(*args, **kwargs)
